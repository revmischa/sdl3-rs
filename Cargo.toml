--- conflicted
+++ resolved
@@ -23,14 +23,11 @@
 
 [dependencies.sdl3-sys]
 # path = "sdl3-sys"
-<<<<<<< HEAD
+version = "0.0.7+sdl3-dev-2023-10-08"
 # version = "0.0.6+sdl3-dev-2023-07-31"
 # git = "https://github.com/Lokathor/sdl3-sys-rs"
-git = "https://github.com/revmischa/sdl3-sys-rs"
-branch = "sdl-update-I"
-=======
-version = "0.0.7+sdl3-dev-2023-10-08"
->>>>>>> ef378fcf
+# git = "https://github.com/revmischa/sdl3-sys-rs"
+# branch = "sdl-update-I"
 
 [dependencies.c_vec]
 # allow both 1.* and 2.0 versions
